<!doctype html>
<html lang="en">
  <head>
    <meta charset="UTF-8" />
    <meta name="viewport" content="width=device-width, initial-scale=1.0" />
<<<<<<< HEAD
    <title>Smart parking</title>
=======
    
    <!-- PWA Manifest -->
    <link rel="manifest" href="/manifest.json" />
    
    <!-- PWA Meta Tags -->
    <meta name="theme-color" content="#3b82f6" />
    <meta name="background-color" content="#1e40af" />
    <meta name="description" content="ParkSathi - Intelligent parking management system for urban mobility" />
    <meta name="keywords" content="parking, smart parking, urban mobility, ParkSathi, 1Ox4Fox LLC" />
    <meta name="author" content="Shreeraj Tuladhar - 1Ox4Fox LLC" />
    
    <!-- PWA Icons -->
    <link rel="icon" type="image/png" sizes="32x32" href="/icons/icon-32x32.png" />
    <link rel="icon" type="image/png" sizes="16x16" href="/icons/icon-16x16.png" />
    <link rel="apple-touch-icon" href="/icons/icon-192x192.png" />
    
    <!-- iOS PWA Support -->
    <meta name="apple-mobile-web-app-capable" content="yes" />
    <meta name="apple-mobile-web-app-status-bar-style" content="default" />
    <meta name="apple-mobile-web-app-title" content="ParkSathi" />
    
    <!-- Windows/Edge PWA Support -->
    <meta name="msapplication-TileColor" content="#3b82f6" />
    <meta name="msapplication-TileImage" content="/icons/icon-144x144.png" />
    <meta name="msapplication-config" content="/browserconfig.xml" />
    
    <!-- Preconnect to external domains -->
    <link rel="preconnect" href="https://fonts.googleapis.com" />
    <link rel="preconnect" href="https://fonts.gstatic.com" crossorigin />
    
    <!-- Critical CSS for faster loading -->
    <style>
      /* Critical loading styles */
      body {
        margin: 0;
        font-family: -apple-system, BlinkMacSystemFont, 'Segoe UI', Roboto, sans-serif;
        background-color: #f8fafc;
      }
      #root {
        min-height: 100vh;
      }
      .loading-container {
        display: flex;
        justify-content: center;
        align-items: center;
        min-height: 100vh;
        background: linear-gradient(135deg, #667eea 0%, #764ba2 100%);
      }
      .loading-spinner {
        width: 50px;
        height: 50px;
        border: 4px solid rgba(255,255,255,0.3);
        border-radius: 50%;
        border-top-color: white;
        animation: spin 1s ease-in-out infinite;
      }
      @keyframes spin {
        to { transform: rotate(360deg); }
      }
    </style>
    
    <title>ParkSathi - Smart Parking Management</title>
>>>>>>> 93794d34
  </head>
  <body>
    <!-- Loading screen -->
    <div id="root">
      <div class="loading-container">
        <div class="loading-spinner"></div>
      </div>
    </div>
    
    <!-- App scripts -->
    <script type="module" src="/src/main.jsx"></script>
    
    <!-- Service Worker Registration -->
    <script>
      if ('serviceWorker' in navigator) {
        window.addEventListener('load', () => {
          navigator.serviceWorker.register('/sw.js')
            .then((registration) => {
              console.log('SW registered: ', registration);
            })
            .catch((registrationError) => {
              console.log('SW registration failed: ', registrationError);
            });
        });
      }
    </script>
    
    <!-- Install prompt for PWA -->
    <script>
      let deferredPrompt;
      
      window.addEventListener('beforeinstallprompt', (e) => {
        // Prevent Chrome 67 and earlier from automatically showing the prompt
        e.preventDefault();
        // Stash the event so it can be triggered later.
        deferredPrompt = e;
        
        // Update UI to notify the user they can add to home screen
        window.dispatchEvent(new Event('pwa-installable'));
      });
      
      window.addEventListener('appinstalled', (evt) => {
        console.log('ParkSathi was installed');
        window.dispatchEvent(new Event('pwa-installed'));
      });
    </script>
  </body>
</html><|MERGE_RESOLUTION|>--- conflicted
+++ resolved
@@ -2,10 +2,8 @@
 <html lang="en">
   <head>
     <meta charset="UTF-8" />
+    <link rel="icon" type="image/svg+xml" href="/vite.svg" />
     <meta name="viewport" content="width=device-width, initial-scale=1.0" />
-<<<<<<< HEAD
-    <title>Smart parking</title>
-=======
     
     <!-- PWA Manifest -->
     <link rel="manifest" href="/manifest.json" />
@@ -68,7 +66,6 @@
     </style>
     
     <title>ParkSathi - Smart Parking Management</title>
->>>>>>> 93794d34
   </head>
   <body>
     <!-- Loading screen -->
