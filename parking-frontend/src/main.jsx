<<<<<<< HEAD
import { StrictMode } from "react";
import { createRoot } from "react-dom/client";
import "./index.css";
import { Provider } from "react-redux";
import store from "./redux/store.js";
import App from "./App.jsx";
=======
import { StrictMode } from 'react'
import { createRoot } from 'react-dom/client'
import { Provider } from 'react-redux'
import { Toaster } from 'react-hot-toast'
import { store } from './store'
import './index.css'
import './utils/clearAuthStorage' // Import auth debugging utilities
import App from './App.jsx'
>>>>>>> dd76b655

createRoot(document.getElementById("root")).render(
  <StrictMode>
    <Provider store={store}>
      <App />
<<<<<<< HEAD
    </Provider>
  </StrictMode>
);
=======
      <Toaster
        position="top-right"
        toastOptions={{
          duration: 4000,
          style: {
            background: '#363636',
            color: '#fff',
          },
          success: {
            duration: 3000,
            iconTheme: {
              primary: '#4ade80',
              secondary: '#fff',
            },
          },
          error: {
            duration: 5000,
            iconTheme: {
              primary: '#ef4444',
              secondary: '#fff',
            },
          },
        }}
      />
    </Provider>
  </StrictMode>,
)
>>>>>>> dd76b655
<|MERGE_RESOLUTION|>--- conflicted
+++ resolved
@@ -1,55 +1,40 @@
-<<<<<<< HEAD
 import { StrictMode } from "react";
 import { createRoot } from "react-dom/client";
+import { Provider } from "react-redux";
+import { Toaster } from "react-hot-toast";
+import { store } from "./store";
 import "./index.css";
-import { Provider } from "react-redux";
-import store from "./redux/store.js";
+import "./utils/clearAuthStorage"; // Import auth debugging utilities
 import App from "./App.jsx";
-=======
-import { StrictMode } from 'react'
-import { createRoot } from 'react-dom/client'
-import { Provider } from 'react-redux'
-import { Toaster } from 'react-hot-toast'
-import { store } from './store'
-import './index.css'
-import './utils/clearAuthStorage' // Import auth debugging utilities
-import App from './App.jsx'
->>>>>>> dd76b655
 
 createRoot(document.getElementById("root")).render(
   <StrictMode>
     <Provider store={store}>
       <App />
-<<<<<<< HEAD
-    </Provider>
-  </StrictMode>
-);
-=======
       <Toaster
         position="top-right"
         toastOptions={{
           duration: 4000,
           style: {
-            background: '#363636',
-            color: '#fff',
+            background: "#363636",
+            color: "#fff",
           },
           success: {
             duration: 3000,
             iconTheme: {
-              primary: '#4ade80',
-              secondary: '#fff',
+              primary: "#4ade80",
+              secondary: "#fff",
             },
           },
           error: {
             duration: 5000,
             iconTheme: {
-              primary: '#ef4444',
-              secondary: '#fff',
+              primary: "#ef4444",
+              secondary: "#fff",
             },
           },
         }}
       />
     </Provider>
-  </StrictMode>,
-)
->>>>>>> dd76b655
+  </StrictMode>
+);