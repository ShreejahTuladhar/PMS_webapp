@import "tailwindcss";
<<<<<<< HEAD

.input {
    @apply w-full px-4 py-2 border rounded-md focus:outline-none focus:ring-2 focus:ring-blue-400;
}
=======
@import "leaflet/dist/leaflet.css";
>>>>>>> 4162aad9
<|MERGE_RESOLUTION|>--- conflicted
+++ resolved
@@ -1,9 +1,6 @@
 @import "tailwindcss";
-<<<<<<< HEAD
+@import "leaflet/dist/leaflet.css";
 
 .input {
     @apply w-full px-4 py-2 border rounded-md focus:outline-none focus:ring-2 focus:ring-blue-400;
-}
-=======
-@import "leaflet/dist/leaflet.css";
->>>>>>> 4162aad9
+}