import { BrowserRouter as Router, Routes, Route } from 'react-router-dom';
import { AuthProvider } from './contexts/AuthContext';
import { BookingProvider } from './contexts/BookingContext';
import { ErrorBoundary } from './components/common';
import Header from './components/Header';
import Home from './components/Home';
import About from './components/About';
import CustomerJourney from './components/customer/CustomerJourney';
import UserDashboard from './components/dashboard/user/UserDashboard';
import ClientDashboard from './components/dashboard/client/ClientDashboard';
import DashboardContainer from './components/dashboard/DashboardContainer';
import ProtectedRoute from './components/ProtectedRoute';
import NotFound from './components/common/NotFound';

function App() {
  return (
    <ErrorBoundary>
      <AuthProvider>
        <BookingProvider>
          <Router>
            <div className="min-h-screen">
              <Header />
              <Routes>
                <Route path="/" element={<Home />} />
                <Route path="/about" element={<About />} />
                <Route path="/parking" element={<CustomerJourney />} />
                <Route 
                  path="/dashboard" 
                  element={
                    <ProtectedRoute>
<<<<<<< HEAD
                      <DashboardContainer />
                    </ProtectedRoute>
                  } 
                />
                <Route 
                  path="/user-dashboard" 
                  element={
                    <ProtectedRoute allowedRoles={['customer', 'user']}>
=======
>>>>>>> 93794d34
                      <UserDashboard />
                    </ProtectedRoute>
                  } 
                />
                <Route 
                  path="/client-dashboard" 
                  element={
                    <ProtectedRoute>
                      <ClientDashboard />
                    </ProtectedRoute>
                  } 
                />
                <Route path="*" element={<NotFound />} /> 
              </Routes>
            </div>
          </Router>
        </BookingProvider>
      </AuthProvider>
    </ErrorBoundary>
  );
}

export default App;<|MERGE_RESOLUTION|>--- conflicted
+++ resolved
@@ -8,9 +8,7 @@
 import CustomerJourney from './components/customer/CustomerJourney';
 import UserDashboard from './components/dashboard/user/UserDashboard';
 import ClientDashboard from './components/dashboard/client/ClientDashboard';
-import DashboardContainer from './components/dashboard/DashboardContainer';
 import ProtectedRoute from './components/ProtectedRoute';
-import NotFound from './components/common/NotFound';
 
 function App() {
   return (
@@ -18,7 +16,7 @@
       <AuthProvider>
         <BookingProvider>
           <Router>
-            <div className="min-h-screen">
+            <div className="min-h-screen bg-gray-50">
               <Header />
               <Routes>
                 <Route path="/" element={<Home />} />
@@ -27,18 +25,7 @@
                 <Route 
                   path="/dashboard" 
                   element={
-                    <ProtectedRoute>
-<<<<<<< HEAD
-                      <DashboardContainer />
-                    </ProtectedRoute>
-                  } 
-                />
-                <Route 
-                  path="/user-dashboard" 
-                  element={
                     <ProtectedRoute allowedRoles={['customer', 'user']}>
-=======
->>>>>>> 93794d34
                       <UserDashboard />
                     </ProtectedRoute>
                   } 
@@ -46,12 +33,11 @@
                 <Route 
                   path="/client-dashboard" 
                   element={
-                    <ProtectedRoute>
+                    <ProtectedRoute allowedRoles={['client', 'parking_owner']}>
                       <ClientDashboard />
                     </ProtectedRoute>
                   } 
                 />
-                <Route path="*" element={<NotFound />} /> 
               </Routes>
             </div>
           </Router>
