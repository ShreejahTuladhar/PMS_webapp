import { BrowserRouter as Router, Routes, Route } from 'react-router-dom';
import { AuthProvider } from './contexts/AuthContext';
import { BookingProvider } from './contexts/BookingContext';
import { ErrorBoundary } from './components/common';
import Header from './components/Header';
import Home from './components/Home';
import About from './components/About';
import CustomerJourney from './components/customer/CustomerJourney';
import UserDashboard from './components/dashboard/user/UserDashboard';
import ClientDashboard from './components/dashboard/client/ClientDashboard';
import SuperAdminDashboard from './components/dashboard/superadmin/SuperAdminDashboard';
import FullScreenMapPage from './components/FullScreenMapPage';
import ProtectedRoute from './components/ProtectedRoute';

function App() {
  return (
    <ErrorBoundary>
      <AuthProvider>
        <BookingProvider>
          <Router>
            <div className="min-h-screen bg-gray-50">
              <Header />
              <Routes>
                <Route path="/" element={<Home />} />
                <Route path="/about" element={<About />} />
                <Route path="/parking" element={<CustomerJourney />} />
                <Route path="/search/fullscreen" element={<FullScreenMapPage />} />
                <Route 
                  path="/dashboard" 
                  element={
                    <ProtectedRoute allowedRoles={['customer', 'user']}>
                      <UserDashboard />
                    </ProtectedRoute>
                  } 
                />
                <Route 
                  path="/client-dashboard" 
                  element={
                    <ProtectedRoute allowedRoles={['client', 'parking_owner']}>
                      <ClientDashboard />
                    </ProtectedRoute>
                  } 
                />
<<<<<<< HEAD
<<<<<<< HEAD
                <Route 
                  path="/super-admin" 
                  element={
                    <ProtectedRoute>
                      <SuperAdminDashboard />
                    </ProtectedRoute>
                  } 
                />
                <Route path="*" element={<NotFound />} /> 
=======
>>>>>>> 8654ef5aee37c86942b3385428e2b2764fa505d0
=======
>>>>>>> 8654ef5a
              </Routes>
            </div>
          </Router>
        </BookingProvider>
      </AuthProvider>
    </ErrorBoundary>
  );
}

export default App;<|MERGE_RESOLUTION|>--- conflicted
+++ resolved
@@ -41,21 +41,7 @@
                     </ProtectedRoute>
                   } 
                 />
-<<<<<<< HEAD
-<<<<<<< HEAD
-                <Route 
-                  path="/super-admin" 
-                  element={
-                    <ProtectedRoute>
-                      <SuperAdminDashboard />
-                    </ProtectedRoute>
-                  } 
-                />
                 <Route path="*" element={<NotFound />} /> 
-=======
->>>>>>> 8654ef5aee37c86942b3385428e2b2764fa505d0
-=======
->>>>>>> 8654ef5a
               </Routes>
             </div>
           </Router>
