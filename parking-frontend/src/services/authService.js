--- conflicted
+++ resolved
@@ -1,17 +1,12 @@
-<<<<<<< HEAD
-const API_BASE_URL = "http://localhost:5000/api";
-=======
-import { apiHelpers } from './api';
->>>>>>> dd76b655
+const API_BASE_URL = 'http://localhost:5000/api';
 
 class AuthService {
   async login(credentials) {
     try {
-<<<<<<< HEAD
       const response = await fetch(`${API_BASE_URL}/auth/login`, {
-        method: "POST",
+        method: 'POST',
         headers: {
-          "Content-Type": "application/json",
+          'Content-Type': 'application/json',
         },
         body: JSON.stringify(credentials),
       });
@@ -19,44 +14,14 @@
       const data = await response.json();
 
       if (!response.ok) {
-        throw new Error(data.message || "Login failed");
-=======
-      // For development - create mock users for testing
-      if (credentials.username === 'demo' || credentials.username === 'client') {
-        const mockUser = {
-          id: credentials.username === 'client' ? '2' : '1',
-          username: credentials.username,
-          firstName: credentials.username === 'client' ? 'John' : 'Jane',
-          lastName: credentials.username === 'client' ? 'Owner' : 'Customer',
-          email: credentials.username === 'client' ? 'owner@parksathi.com' : 'customer@parksathi.com',
-          role: credentials.role || (credentials.username === 'client' ? 'client' : 'user'),
-          phoneNumber: credentials.username === 'client' ? '+977-1234567890' : '+977-0987654321'
-        };
-        
-        const mockToken = 'mock_token_' + Date.now();
-        
-        return {
-          success: true,
-          user: mockUser,
-          token: mockToken,
-        };
+        throw new Error(data.message || 'Login failed');
       }
-      
-      const result = await apiHelpers.post('/auth/login', credentials);
-      
-      if (result.success) {
-        return {
-          success: true,
-          user: result.data.user,
-          token: result.data.token,
-        };
-      } else {
-        return {
-          success: false,
-          error: result.error,
-        };
->>>>>>> dd76b655
-      }
+
+      return {
+        success: true,
+        user: data.user,
+        token: data.token,
+      };
     } catch (error) {
       return {
         success: false,
@@ -67,11 +32,10 @@
 
   async register(userData) {
     try {
-<<<<<<< HEAD
       const response = await fetch(`${API_BASE_URL}/auth/register`, {
-        method: "POST",
+        method: 'POST',
         headers: {
-          "Content-Type": "application/json",
+          'Content-Type': 'application/json',
         },
         body: JSON.stringify(userData),
       });
@@ -79,23 +43,14 @@
       const data = await response.json();
 
       if (!response.ok) {
-        throw new Error(data.message || "Registration failed");
-=======
-      const result = await apiHelpers.post('/auth/register', userData);
-      
-      if (result.success) {
-        return {
-          success: true,
-          user: result.data.user,
-          token: result.data.token,
-        };
-      } else {
-        return {
-          success: false,
-          error: result.error,
-        };
->>>>>>> dd76b655
+        throw new Error(data.message || 'Registration failed');
       }
+
+      return {
+        success: true,
+        user: data.user,
+        token: data.token,
+      };
     } catch (error) {
       return {
         success: false,
@@ -106,34 +61,24 @@
 
   async getProfile(token) {
     try {
-<<<<<<< HEAD
       const response = await fetch(`${API_BASE_URL}/auth/me`, {
-        method: "GET",
+        method: 'GET',
         headers: {
-          Authorization: `Bearer ${token}`,
-          "Content-Type": "application/json",
+          'Authorization': `Bearer ${token}`,
+          'Content-Type': 'application/json',
         },
       });
 
       const data = await response.json();
 
       if (!response.ok) {
-        throw new Error(data.message || "Failed to fetch profile");
-=======
-      const result = await apiHelpers.get('/auth/me');
-      
-      if (result.success) {
-        return {
-          success: true,
-          user: result.data.user,
-        };
-      } else {
-        return {
-          success: false,
-          error: result.error,
-        };
->>>>>>> dd76b655
+        throw new Error(data.message || 'Failed to fetch profile');
       }
+
+      return {
+        success: true,
+        user: data.user,
+      };
     } catch (error) {
       return {
         success: false,
@@ -144,148 +89,20 @@
 
   async logout(token) {
     try {
-      const result = await apiHelpers.post('/auth/logout');
-      
-      if (result.success) {
-        return {
-          success: true,
-          message: result.data.message || 'Logged out successfully',
-        };
-      } else {
-        return {
-          success: false,
-          error: result.error,
-        };
-      }
-    } catch (error) {
-      return {
-        success: false,
-        error: error.message || 'Logout failed',
-      };
-    }
-  }
-
-  async refreshToken() {
-    try {
-      const result = await apiHelpers.post('/auth/refresh');
-      
-      if (result.success) {
-        return {
-          success: true,
-          token: result.data.token,
-          user: result.data.user,
-        };
-      } else {
-        return {
-          success: false,
-          error: result.error,
-        };
-      }
-    } catch (error) {
-      return {
-        success: false,
-        error: error.message || 'Token refresh failed',
-      };
-    }
-  }
-
-  async updateProfile(profileData) {
-    try {
-<<<<<<< HEAD
       const response = await fetch(`${API_BASE_URL}/auth/logout`, {
-        method: "POST",
+        method: 'POST',
         headers: {
-          Authorization: `Bearer ${token}`,
-          "Content-Type": "application/json",
+          'Authorization': `Bearer ${token}`,
+          'Content-Type': 'application/json',
         },
       });
-=======
-      const result = await apiHelpers.put('/auth/profile', profileData);
-      
-      if (result.success) {
-        return {
-          success: true,
-          user: result.data.user,
-        };
-      } else {
-        return {
-          success: false,
-          error: result.error,
-        };
-      }
-    } catch (error) {
+
+      const data = await response.json();
+
       return {
-        success: false,
-        error: error.message || 'Profile update failed',
+        success: true,
+        message: data.message,
       };
-    }
-  }
->>>>>>> dd76b655
-
-  async changePassword(passwordData) {
-    try {
-      const result = await apiHelpers.post('/auth/change-password', passwordData);
-      
-      if (result.success) {
-        return {
-          success: true,
-          message: result.data.message || 'Password changed successfully',
-        };
-      } else {
-        return {
-          success: false,
-          error: result.error,
-        };
-      }
-    } catch (error) {
-      return {
-        success: false,
-        error: error.message || 'Password change failed',
-      };
-    }
-  }
-
-  async forgotPassword(email) {
-    try {
-      const result = await apiHelpers.post('/auth/forgot-password', { email });
-      
-      if (result.success) {
-        return {
-          success: true,
-          message: result.data.message || 'Reset link sent to your email',
-        };
-      } else {
-        return {
-          success: false,
-          error: result.error,
-        };
-      }
-    } catch (error) {
-      return {
-        success: false,
-        error: error.message || 'Failed to send reset link',
-      };
-    }
-  }
-
-  async resetPassword(token, newPassword) {
-    try {
-      const result = await apiHelpers.post('/auth/reset-password', {
-        token,
-        password: newPassword,
-      });
-      
-      if (result.success) {
-        return {
-          success: true,
-          message: result.data.message || 'Password reset successful',
-        };
-      } else {
-        return {
-          success: false,
-          error: result.error,
-        };
-      }
     } catch (error) {
       return {
         success: false,
