const ParkingLocation = require("../models/ParkingLocation");
const Booking = require("../models/Booking");
const { validationResult } = require("express-validator");

// @desc    Get all parking locations
// @route   GET /api/locations
// @access  Public
const getLocations = async (req, res) => {
  try {
    const {
      page = 1,
      limit = 10,
      search,
      available,
      latitude,
      longitude,
      maxDistance = 5000, // Default to 5km for area searches
      spaceType,
      priceRange,
      amenities,
    } = req.query;

    const skip = (page - 1) * limit;
    let filter = { isActive: true };
    let sort = { name: 1 };
    let searchCenter = null;

<<<<<<< HEAD
    // Enhanced search functionality
    if (search) {
      const searchTerm = search.trim();
      let matchingLocation = null;
      
      // Strategy 1: Try area name search in address field first (highest priority for area searches)
      const addressRegex = new RegExp(`^${searchTerm}`, 'i');
      matchingLocation = await ParkingLocation.findOne({
        isActive: true,
        address: addressRegex
      });
      
      // Strategy 2: If no exact address match, try partial address matching
      if (!matchingLocation) {
        matchingLocation = await ParkingLocation.findOne({
          isActive: true,
          address: { $regex: searchTerm, $options: "i" }
        });
      }
      
      // Strategy 3: If no address match, try exact prefix match in name field
      if (!matchingLocation) {
        const prefixRegex = new RegExp(`^${searchTerm}`, 'i');
        matchingLocation = await ParkingLocation.findOne({
          isActive: true,
          name: prefixRegex
        });
      }
      
      // Strategy 4: If still no match, try matching within the placename part of name
      if (!matchingLocation) {
        const locations = await ParkingLocation.find({
          isActive: true,
          name: { $regex: searchTerm, $options: "i" }
        });
        
        // Find location where search term appears in the placename part
        matchingLocation = locations.find(location => {
          const placename = location.name.split(',')[0].trim();
          return placename.toLowerCase().includes(searchTerm.toLowerCase());
        });
      }
      
      if (matchingLocation) {
        // Handle both GeoJSON and lat/lon coordinate formats
        let lat, lon;
        const coords = matchingLocation.get('coordinates');
        if (coords && coords.type === 'Point' && Array.isArray(coords.coordinates)) {
          // GeoJSON format: { type: 'Point', coordinates: [longitude, latitude] }
          lon = coords.coordinates[0];
          lat = coords.coordinates[1];
        } else if (coords && coords.latitude && coords.longitude) {
          // Object format: { latitude: num, longitude: num }
          lat = coords.latitude;
          lon = coords.longitude;
        } else {
          // Fallback: check for direct latitude/longitude properties
          lat = matchingLocation.latitude || matchingLocation.get('latitude');
          lon = matchingLocation.longitude || matchingLocation.get('longitude');
        }
        
        // Use the matching location as search center
        searchCenter = {
          latitude: lat,
          longitude: lon,
          foundLocation: matchingLocation
        };
        console.log(`🎯 Found search center for "${searchTerm}": ${matchingLocation.name} at ${matchingLocation.address} (${lat}, ${lon})`);
      } else {
        // Fallback to regular text search
        filter.$or = [
          { address: { $regex: searchTerm, $options: "i" } },
          { name: { $regex: searchTerm, $options: "i" } },
        ];
        console.log(`🔍 Using fallback text search for "${searchTerm}"`);
      }
=======
    // Search by name or address using MongoDB text search
    if (search) {
      filter.$text = { $search: search };
      sort = { score: { $meta: "textScore" } }; // Sort by relevance
>>>>>>> 2ca20e17
    }

    // Filter by availability
    if (available === "true") {
      filter.availableSpaces = { $gt: 0 };
      filter.currentStatus = "open";
    }

    // Filter by specific space type availability
    if (spaceType) {
      filter[`spaces.type`] = spaceType;
      filter[`spaces.status`] = "available";
    }

    // Filter by price range
    if (priceRange) {
      const [minPrice, maxPrice] = priceRange.split("-").map(Number);
      if (minPrice) filter.hourlyRate = { $gte: minPrice };
      if (maxPrice)
        filter.hourlyRate = { ...filter.hourlyRate, $lte: maxPrice };
    }

    // Filter by amenities
    if (amenities) {
      const amenityList = amenities.split(",");
      filter.amenities = { $in: amenityList };
    }

    let query = ParkingLocation.find(filter);

    // Geolocation-based search - prioritize searchCenter from placename match
    if (searchCenter || (latitude && longitude)) {
      const searchLat = searchCenter ? searchCenter.latitude : parseFloat(latitude);
      const searchLon = searchCenter ? searchCenter.longitude : parseFloat(longitude);
      
      // For search center (placename match), we want to include similar locations in the area
      if (searchCenter && search) {
        // Strategy: First prioritize text matches, then add nearby locations if radius is large enough
        const textSearchFilter = {
          isActive: true,
          $or: [
            { address: { $regex: search.trim(), $options: "i" } },
            { name: { $regex: search.trim(), $options: "i" } },
          ]
        };
        
        // Get all matching text results first
        const allMatchingResults = await ParkingLocation.find(textSearchFilter);
        
        // Filter text matches by distance
        const maxDistanceKm = parseInt(maxDistance) / 1000; // Convert to km for calculation
        const textMatches = allMatchingResults.filter(location => {
          // Handle both GeoJSON and lat/lon coordinate formats
          let lat, lon;
          const coords = location.toObject().coordinates;
          if (coords && coords.type === 'Point' && Array.isArray(coords.coordinates)) {
            lon = coords.coordinates[0];
            lat = coords.coordinates[1];
          } else if (coords && coords.latitude && coords.longitude) {
            lat = coords.latitude;
            lon = coords.longitude;
          } else {
            lat = location.latitude;
            lon = location.longitude;
          }
          
          const distance = calculateDistance(
            searchLat, searchLon,
            lat, lon
          ) / 1000; // calculateDistance returns meters, convert to km
          return distance <= maxDistanceKm;
        });
        
        console.log(`📝 Found ${textMatches.length} text matches within ${maxDistanceKm}km for "${search}"`);
        
        // If radius is larger than 1km, also include nearby locations that don't match text
        let allResults = textMatches;
        if (maxDistanceKm > 1.0) {
          console.log(`🔍 Large radius (${maxDistanceKm}km), including nearby locations...`);
          
          // Get all locations within radius
          const allLocations = await ParkingLocation.find({ isActive: true });
          const nearbyLocations = allLocations.filter(location => {
            // Handle both GeoJSON and lat/lon coordinate formats
            let lat, lon;
            const coords = location.toObject().coordinates;
            if (coords && coords.type === 'Point' && Array.isArray(coords.coordinates)) {
              lon = coords.coordinates[0];
              lat = coords.coordinates[1];
            } else if (coords && coords.latitude && coords.longitude) {
              lat = coords.latitude;
              lon = coords.longitude;
            } else {
              lat = location.latitude;
              lon = location.longitude;
            }
            
            const distance = calculateDistance(
              searchLat, searchLon,
              lat, lon
            ) / 1000;
            return distance <= maxDistanceKm;
          });
          
          // Combine text matches with nearby locations (avoid duplicates)
          const textMatchIds = new Set(textMatches.map(loc => loc._id.toString()));
          const additionalNearby = nearbyLocations.filter(loc => 
            !textMatchIds.has(loc._id.toString())
          );
          
          allResults = [...textMatches, ...additionalNearby];
          console.log(`📍 Added ${additionalNearby.length} additional nearby locations`);
        }
        
        // Sort all results by distance
        const sortedResults = allResults.sort((a, b) => {
          // Handle both GeoJSON and lat/lon coordinate formats for location A
          let latA, lonA;
          const coordsA = a.toObject().coordinates;
          if (coordsA && coordsA.type === 'Point' && Array.isArray(coordsA.coordinates)) {
            lonA = coordsA.coordinates[0];
            latA = coordsA.coordinates[1];
          } else if (coordsA && coordsA.latitude && coordsA.longitude) {
            latA = coordsA.latitude;
            lonA = coordsA.longitude;
          } else {
            latA = a.latitude;
            lonA = a.longitude;
          }
          
          // Handle both GeoJSON and lat/lon coordinate formats for location B
          let latB, lonB;
          const coordsB = b.toObject().coordinates;
          if (coordsB && coordsB.type === 'Point' && Array.isArray(coordsB.coordinates)) {
            lonB = coordsB.coordinates[0];
            latB = coordsB.coordinates[1];
          } else if (coordsB && coordsB.latitude && coordsB.longitude) {
            latB = coordsB.latitude;
            lonB = coordsB.longitude;
          } else {
            latB = b.latitude;
            lonB = b.longitude;
          }
          
          const distanceA = calculateDistance(searchLat, searchLon, latA, lonA);
          const distanceB = calculateDistance(searchLat, searchLon, latB, lonB);
          return distanceA - distanceB;
        });
        
        // Create a query that matches the filtered IDs
        const resultIds = sortedResults.map(loc => loc._id);
        query = ParkingLocation.find({ _id: { $in: resultIds } });
      } else {
        // Regular geolocation search - also use manual distance calculation
        const allResults = await ParkingLocation.find({ ...filter });
        
        // Filter by distance and sort
        const maxDistanceKm = parseInt(maxDistance) / 1000; // Convert to km
        const nearbyResults = allResults.filter(location => {
          // Handle both GeoJSON and lat/lon coordinate formats
          let lat, lon;
          const coords = location.toObject().coordinates;
          if (coords && coords.type === 'Point' && Array.isArray(coords.coordinates)) {
            lon = coords.coordinates[0];
            lat = coords.coordinates[1];
          } else if (coords && coords.latitude && coords.longitude) {
            lat = coords.latitude;
            lon = coords.longitude;
          } else {
            lat = location.latitude;
            lon = location.longitude;
          }
          
          const distance = calculateDistance(
            searchLat, searchLon,
            lat, lon
          ) / 1000; // Convert to km
          return distance <= maxDistanceKm;
        }).sort((a, b) => {
          // Handle both GeoJSON and lat/lon coordinate formats for location A
          let latA, lonA;
          const coordsA = a.toObject().coordinates;
          if (coordsA && coordsA.type === 'Point' && Array.isArray(coordsA.coordinates)) {
            lonA = coordsA.coordinates[0];
            latA = coordsA.coordinates[1];
          } else if (coordsA && coordsA.latitude && coordsA.longitude) {
            latA = coordsA.latitude;
            lonA = coordsA.longitude;
          } else {
            latA = a.latitude;
            lonA = a.longitude;
          }
          
          // Handle both GeoJSON and lat/lon coordinate formats for location B
          let latB, lonB;
          const coordsB = b.toObject().coordinates;
          if (coordsB && coordsB.type === 'Point' && Array.isArray(coordsB.coordinates)) {
            lonB = coordsB.coordinates[0];
            latB = coordsB.coordinates[1];
          } else if (coordsB && coordsB.latitude && coordsB.longitude) {
            latB = coordsB.latitude;
            lonB = coordsB.longitude;
          } else {
            latB = b.latitude;
            lonB = b.longitude;
          }
          
          const distanceA = calculateDistance(searchLat, searchLon, latA, lonA);
          const distanceB = calculateDistance(searchLat, searchLon, latB, lonB);
          return distanceA - distanceB;
        });
        
        // Create a query that matches the filtered IDs
        const nearbyIds = nearbyResults.map(loc => loc._id);
        query = ParkingLocation.find({ _id: { $in: nearbyIds } });
      }
      sort = {}; // Remove default sorting for geo queries
    }

    // Apply sorting, pagination, and select fields
    const locations = await query
      .select("-spaces") // Exclude individual spaces for list view
      .sort(sort)
      .skip(skip)
      .limit(parseInt(limit))
      .populate("parkingOwnerId", "firstName lastName email phoneNumber")
      .exec();

    // Get total count for pagination
    const total = await ParkingLocation.countDocuments(filter);

    // Add additional computed fields
    const searchLat = searchCenter ? searchCenter.latitude : (latitude ? parseFloat(latitude) : null);
    const searchLon = searchCenter ? searchCenter.longitude : (longitude ? parseFloat(longitude) : null);
    
    const enhancedLocations = locations.map((location) => {
      let distance = null;
      let transformedCoordinates = null;
      
      // Handle both GeoJSON and lat/lon coordinate formats
      let lat, lon;
      const coords = location.toObject().coordinates;
      if (coords && coords.type === 'Point' && Array.isArray(coords.coordinates)) {
        lon = coords.coordinates[0];
        lat = coords.coordinates[1];
      } else if (coords && coords.latitude && coords.longitude) {
        lat = coords.latitude;
        lon = coords.longitude;
      } else {
        lat = location.latitude;
        lon = location.longitude;
      }
      
      // Transform coordinates to frontend-expected format
      if (lat && lon) {
        transformedCoordinates = {
          lat: lat,
          lng: lon
        };
        
        if (searchLat && searchLon) {
          distance = calculateDistance(searchLat, searchLon, lat, lon);
        }
      }
      
      const locationObj = location.toObject();
      return {
        ...locationObj,
        coordinates: transformedCoordinates, // Override with frontend-friendly format
        distance,
        isCurrentlyOpen: location.isCurrentlyOpen(),
        occupancyPercentage: location.occupancyPercentage,
        availableSpaceTypes: location.availableSpaceTypes,
        discountedRate: location.discountedRate,
        thumbnail: location.images && location.images.length > 0 ? location.images[0] : "/images/default-parking.jpg",
      };
    });

    res.json({
      success: true,
      count: locations.length,
      searchInfo: {
        searchTerm: search,
        searchCenter: searchCenter ? {
          latitude: searchCenter.latitude,
          longitude: searchCenter.longitude,
          foundLocation: {
            id: searchCenter.foundLocation._id,
            name: searchCenter.foundLocation.name,
            address: searchCenter.foundLocation.address
          }
        } : null,
        radius: parseInt(maxDistance),
        radiusKm: (parseInt(maxDistance) / 1000).toFixed(1)
      },
      pagination: {
        current: parseInt(page),
        pages: Math.ceil(total / limit),
        total,
        hasNext: page * limit < total,
        hasPrev: page > 1,
      },
      data: enhancedLocations,
    });
  } catch (error) {
    console.error("Get locations error:", error);
    res.status(500).json({
      success: false,
      message: "Error retrieving parking locations",
      error: error.message,
    });
  }
};

// @desc    Get single parking location by ID
// @route   GET /api/locations/:id
// @access  Public
const getLocationById = async (req, res) => {
  try {
    const location = await ParkingLocation.findById(req.params.id).populate(
      "parkingOwnerId",
      "firstName lastName email phoneNumber"
    );

    if (!location) {
      return res.status(404).json({
        success: false,
        message: "Parking location not found",
      });
    }

    if (!location.isActive) {
      return res.status(404).json({
        success: false,
        message: "Parking location is currently unavailable",
      });
    }

    // Get current active bookings for this location
    const activeBookings = await Booking.find({
      locationId: location._id,
      status: { $in: ["confirmed", "active"] },
      startTime: { $lte: new Date() },
      endTime: { $gte: new Date() },
    }).select("spaceId startTime endTime");

    // Mark spaces as occupied if they have active bookings
    const enhancedSpaces = location.spaces.map((space) => {
      const hasActiveBooking = activeBookings.some(
        (booking) => booking.spaceId === space.spaceId
      );
      return {
        ...space.toObject(),
        hasActiveBooking,
        actualStatus: hasActiveBooking ? "occupied" : space.status,
      };
    });

    // Transform coordinates to frontend-expected format
    let transformedCoordinates = null;
    const coords = location.toObject().coordinates;
    if (coords && coords.type === 'Point' && Array.isArray(coords.coordinates)) {
      transformedCoordinates = {
        lat: coords.coordinates[1],
        lng: coords.coordinates[0]
      };
    } else if (coords && coords.latitude && coords.longitude) {
      transformedCoordinates = {
        lat: coords.latitude,
        lng: coords.longitude
      };
    } else if (location.latitude && location.longitude) {
      transformedCoordinates = {
        lat: location.latitude,
        lng: location.longitude
      };
    }

    const locationObj = location.toObject();
    const enhancedLocation = {
      ...locationObj,
      coordinates: transformedCoordinates, // Override with frontend-friendly format
      spaces: enhancedSpaces,
      isCurrentlyOpen: location.isCurrentlyOpen(),
      occupancyPercentage: location.occupancyPercentage,
      availableSpaceTypes: location.availableSpaceTypes,
      activeBookingsCount: activeBookings.length,
      discountedRate: location.discountedRate,
      thumbnail: location.images && location.images.length > 0 ? location.images[0] : "/images/default-parking.jpg",
    };

    res.json({
      success: true,
      data: enhancedLocation,
    });
  } catch (error) {
    console.error("Get location by ID error:", error);

    if (error.name === "CastError") {
      return res.status(400).json({
        success: false,
        message: "Invalid location ID format",
      });
    }

    res.status(500).json({
      success: false,
      message: "Error retrieving parking location",
      error: error.message,
    });
  }
};

// @desc    Create new parking location
// @route   POST /api/locations
// @access  Private (Super Admin only)
const createLocation = async (req, res) => {
  try {
    const errors = validationResult(req);
    if (!errors.isEmpty()) {
      return res.status(400).json({
        success: false,
        message: "Validation failed",
        errors: errors.array(),
      });
    }

    const locationData = {
      ...req.body,
      parkingOwnerId: req.body.parkingOwnerId || req.user.id,
    };

    // Generate spaces if not provided
    if (!locationData.spaces || locationData.spaces.length === 0) {
      locationData.spaces = generateSpaces(locationData.totalSpaces);
    }

    // Set initial available spaces
    locationData.availableSpaces = locationData.spaces.filter(
      (s) => s.status === "available"
    ).length;

    const location = new ParkingLocation(locationData);
    await location.save();

    res.status(201).json({
      success: true,
      message: "Parking location created successfully",
      data: location,
    });
  } catch (error) {
    console.error("Create location error:", error);

    if (error.code === 11000) {
      return res.status(400).json({
        success: false,
        message: "A location with similar details already exists",
      });
    }

    res.status(500).json({
      success: false,
      message: "Error creating parking location",
      error: error.message,
    });
  }
};

// @desc    Update parking location
// @route   PUT /api/locations/:id
// @access  Private (Super Admin or assigned Parking Admin)
const updateLocation = async (req, res) => {
  try {
    const errors = validationResult(req);
    if (!errors.isEmpty()) {
      return res.status(400).json({
        success: false,
        message: "Validation failed",
        errors: errors.array(),
      });
    }

    const location = await ParkingLocation.findById(req.params.id);

    if (!location) {
      return res.status(404).json({
        success: false,
        message: "Parking location not found",
      });
    }

    // Check permissions
    if (req.user.role === "parking_admin") {
      const isAssigned = req.user.assignedLocations.some(
        (locId) => locId.toString() === location._id.toString()
      );

      if (!isAssigned) {
        return res.status(403).json({
          success: false,
          message: "You are not authorized to update this location",
        });
      }
    }

    // Update fields
    Object.keys(req.body).forEach((key) => {
      if (key !== "_id" && key !== "__v") {
        location[key] = req.body[key];
      }
    });

    await location.save();

    res.json({
      success: true,
      message: "Parking location updated successfully",
      data: location,
    });
  } catch (error) {
    console.error("Update location error:", error);
    res.status(500).json({
      success: false,
      message: "Error updating parking location",
      error: error.message,
    });
  }
};

// @desc    Update space status
// @route   PUT /api/locations/:id/spaces/:spaceId/status
// @access  Private (Super Admin or assigned Parking Admin)
const updateSpaceStatus = async (req, res) => {
  try {
    const { id: locationId, spaceId } = req.params;
    const { status, reason } = req.body;

    const location = await ParkingLocation.findById(locationId);

    if (!location) {
      return res.status(404).json({
        success: false,
        message: "Parking location not found",
      });
    }

    // Check permissions for parking admin
    if (req.user.role === "parking_admin") {
      const isAssigned = req.user.assignedLocations.some(
        (locId) => locId.toString() === location._id.toString()
      );

      if (!isAssigned) {
        return res.status(403).json({
          success: false,
          message: "You are not authorized to update spaces in this location",
        });
      }
    }

    // Check if space has active booking
    const activeBooking = await Booking.findOne({
      locationId,
      spaceId,
      status: { $in: ["confirmed", "active"] },
      startTime: { $lte: new Date() },
      endTime: { $gte: new Date() },
    });

    if (activeBooking && status === "maintenance") {
      return res.status(400).json({
        success: false,
        message: "Cannot set space to maintenance - active booking exists",
        booking: activeBooking._id,
      });
    }

    // Update space status
    await location.updateSpaceStatus(spaceId, status);

    // Emit real-time updates
    const {
      emitSpaceUpdate,
      emitAvailabilityUpdate,
    } = require("../utils/socketManager");
    emitSpaceUpdate(locationId, {
      spaceId,
      newStatus: status,
      reason,
      updatedBy: req.user.id,
    });

    emitAvailabilityUpdate(locationId, {
      availableSpaces: location.availableSpaces,
      totalSpaces: location.totalSpaces,
      occupancyPercentage: location.occupancyPercentage,
    });

    res.json({
      success: true,
      message: "Space status updated successfully",
      data: {
        locationId,
        spaceId,
        newStatus: status,
        reason,
        availableSpaces: location.availableSpaces,
        updatedBy: req.user.id,
      },
    });
  } catch (error) {
    console.error("Update space status error:", error);
    res.status(500).json({
      success: false,
      message: "Error updating space status",
      error: error.message,
    });
  }
};

// @desc    Get location statistics
// @route   GET /api/locations/:id/stats
// @access  Private (Super Admin or assigned Parking Admin)
const getLocationStats = async (req, res) => {
  try {
    const { id } = req.params;
    const { startDate, endDate, period = "7d" } = req.query;

    const location = await ParkingLocation.findById(id);
    if (!location) {
      return res.status(404).json({
        success: false,
        message: "Parking location not found",
      });
    }

    // Check permissions
    if (req.user.role === "parking_admin") {
      const isAssigned = req.user.assignedLocations.some(
        (locId) => locId.toString() === location._id.toString()
      );

      if (!isAssigned) {
        return res.status(403).json({
          success: false,
          message: "You are not authorized to view stats for this location",
        });
      }
    }

    // Calculate date range
    const endDateTime = endDate ? new Date(endDate) : new Date();
    const startDateTime = startDate
      ? new Date(startDate)
      : new Date(endDateTime - getPeriodInMs(period));

    // Get booking statistics
    const bookingStats = await Booking.aggregate([
      {
        $match: {
          locationId: location._id,
          createdAt: { $gte: startDateTime, $lte: endDateTime },
        },
      },
      {
        $group: {
          _id: null,
          totalBookings: { $sum: 1 },
          totalRevenue: { $sum: "$totalAmount" },
          averageDuration: {
            $avg: {
              $divide: [{ $subtract: ["$endTime", "$startTime"] }, 3600000],
            },
          },
          completedBookings: {
            $sum: { $cond: [{ $eq: ["$status", "completed"] }, 1, 0] },
          },
          cancelledBookings: {
            $sum: { $cond: [{ $eq: ["$status", "cancelled"] }, 1, 0] },
          },
        },
      },
    ]);

    // Get hourly utilization
    const hourlyStats = await Booking.aggregate([
      {
        $match: {
          locationId: location._id,
          createdAt: { $gte: startDateTime, $lte: endDateTime },
          status: { $in: ["completed", "active"] },
        },
      },
      {
        $group: {
          _id: { $hour: "$startTime" },
          count: { $sum: 1 },
        },
      },
      { $sort: { _id: 1 } },
    ]);

    const stats = {
      location: {
        id: location._id,
        name: location.name,
        totalSpaces: location.totalSpaces,
        availableSpaces: location.availableSpaces,
        occupancyPercentage: location.occupancyPercentage,
      },
      period: {
        startDate: startDateTime,
        endDate: endDateTime,
        days: Math.ceil((endDateTime - startDateTime) / (1000 * 60 * 60 * 24)),
      },
      bookings: bookingStats[0] || {
        totalBookings: 0,
        totalRevenue: 0,
        averageDuration: 0,
        completedBookings: 0,
        cancelledBookings: 0,
      },
      hourlyUtilization: hourlyStats,
      currentStatus: {
        isOpen: location.isCurrentlyOpen(),
        status: location.currentStatus,
        lastUpdated: location.updatedAt,
      },
    };

    res.json({
      success: true,
      data: stats,
    });
  } catch (error) {
    console.error("Get location stats error:", error);
    res.status(500).json({
      success: false,
      message: "Error retrieving location statistics",
      error: error.message,
    });
  }
};

// @desc    Delete parking location (soft delete)
// @route   DELETE /api/locations/:id
// @access  Private (Super Admin only)
const deleteLocation = async (req, res) => {
  try {
    const location = await ParkingLocation.findById(req.params.id);

    if (!location) {
      return res.status(404).json({
        success: false,
        message: "Parking location not found",
      });
    }

    // Check for active bookings
    const activeBookings = await Booking.countDocuments({
      locationId: location._id,
      status: { $in: ["confirmed", "active"] },
    });

    if (activeBookings > 0) {
      return res.status(400).json({
        success: false,
        message: `Cannot delete location - ${activeBookings} active bookings exist`,
      });
    }

    // Soft delete
    location.isActive = false;
    location.currentStatus = "closed";
    await location.save();

    res.json({
      success: true,
      message: "Parking location deactivated successfully",
    });
  } catch (error) {
    console.error("Delete location error:", error);
    res.status(500).json({
      success: false,
      message: "Error deleting parking location",
      error: error.message,
    });
  }
};

// Helper functions
const calculateDistance = (lat1, lon1, lat2, lon2) => {
  const R = 6371; // Earth's radius in kilometers
  const dLat = ((lat2 - lat1) * Math.PI) / 180;
  const dLon = ((lon2 - lon1) * Math.PI) / 180;
  const a =
    Math.sin(dLat / 2) * Math.sin(dLat / 2) +
    Math.cos((lat1 * Math.PI) / 180) *
      Math.cos((lat2 * Math.PI) / 180) *
      Math.sin(dLon / 2) *
      Math.sin(dLon / 2);
  const c = 2 * Math.atan2(Math.sqrt(a), Math.sqrt(1 - a));
  return Math.round(R * c * 1000); // Distance in meters
};

const generateSpaces = (totalSpaces) => {
  const spaces = [];
  for (let i = 1; i <= totalSpaces; i++) {
    const level = Math.ceil(i / 20);
    const section = String.fromCharCode(65 + Math.floor((i - 1) / 20));

    let spaceType = "regular";
    if (i <= Math.floor(totalSpaces * 0.05)) spaceType = "handicapped";
    else if (i <= Math.floor(totalSpaces * 0.15)) spaceType = "ev-charging";
    else if (i <= Math.floor(totalSpaces * 0.2)) spaceType = "reserved";

    spaces.push({
      spaceId: `${section}${String(i).padStart(3, "0")}`,
      type: spaceType,
      status: "available",
      level: level.toString(),
      section: section,
    });
  }
  return spaces;
};

const getPeriodInMs = (period) => {
  const periods = {
    "1d": 24 * 60 * 60 * 1000,
    "7d": 7 * 24 * 60 * 60 * 1000,
    "30d": 30 * 24 * 60 * 60 * 1000,
    "90d": 90 * 24 * 60 * 60 * 1000,
  };
  return periods[period] || periods["7d"];
};

// @desc    Get popular parking locations
// @route   GET /api/locations/popular
// @access  Public
const getPopularLocations = async (req, res) => {
  try {
    const { limit = 10 } = req.query;

    // Get popular locations based on booking count and rating
    const popularLocations = await ParkingLocation.aggregate([
      {
        $match: {
          isActive: true,
          currentStatus: "open"
        }
      },
      {
        $addFields: {
          // Calculate popularity score based on stats
          popularityScore: {
            $add: [
              { $multiply: ["$stats.totalBookings", 0.6] }, // 60% weight for bookings
              { $multiply: ["$stats.averageOccupancy", 0.3] }, // 30% weight for occupancy
              { $multiply: ["$availableSpaces", 0.1] } // 10% weight for capacity
            ]
          },
          placeName: {
            $arrayElemAt: [
              { $split: ["$name", ","] },
              0
            ]
          }
        }
      },
      {
        $sort: {
          popularityScore: -1,
          "stats.totalBookings": -1,
          name: 1
        }
      },
      {
        $limit: parseInt(limit)
      },
      {
        $project: {
          _id: 1,
          name: 1,
          placeName: 1,
          address: 1,
          coordinates: 1,
          totalSpaces: 1,
          availableSpaces: 1,
          hourlyRate: 1,
          operatingHours: 1,
          amenities: 1,
          currentStatus: 1,
          stats: 1,
          popularityScore: 1
        }
      }
    ]);

    // Add computed fields
    const enhancedPopularLocations = popularLocations.map((location) => ({
      ...location,
      occupancyPercentage: location.totalSpaces > 0 
        ? Math.round(((location.totalSpaces - location.availableSpaces) / location.totalSpaces) * 100)
        : 0,
      isCurrentlyOpen: true, // Already filtered for open status
      category: 'popular'
    }));

    res.json({
      success: true,
      message: "Popular parking locations retrieved successfully",
      count: enhancedPopularLocations.length,
      data: enhancedPopularLocations,
    });
  } catch (error) {
    console.error("Get popular locations error:", error);
    res.status(500).json({
      success: false,
      message: "Error retrieving popular parking locations",
      error: error.message,
    });
  }
};

// @desc    Search locations by placename suggestions
// @route   GET /api/locations/search/suggestions
// @access  Public
const getLocationSuggestions = async (req, res) => {
  try {
    const { q, limit = 5 } = req.query;

    if (!q || q.trim().length < 2) {
      return res.json({
        success: true,
        data: [],
        message: "Query too short, minimum 2 characters required"
      });
    }

    const suggestions = await ParkingLocation.aggregate([
      {
        $match: {
          isActive: true,
          name: { $regex: q.trim(), $options: "i" }
        }
      },
      {
        $addFields: {
          placeName: {
            $arrayElemAt: [
              { $split: ["$name", ","] },
              0
            ]
          },
          relevanceScore: {
            $cond: {
              if: { $regexMatch: { input: "$name", regex: `^${q.trim()}`, options: "i" } },
              then: 2, // Higher score for exact prefix match
              else: 1  // Lower score for partial match
            }
          }
        }
      },
      {
        $sort: {
          relevanceScore: -1,
          "stats.totalBookings": -1,
          name: 1
        }
      },
      {
        $limit: parseInt(limit)
      },
      {
        $project: {
          _id: 1,
          name: 1,
          placeName: 1,
          coordinates: 1,
          totalSpaces: 1,
          availableSpaces: 1,
          currentStatus: 1
        }
      }
    ]);

    res.json({
      success: true,
      query: q,
      count: suggestions.length,
      data: suggestions,
    });
  } catch (error) {
    console.error("Get location suggestions error:", error);
    res.status(500).json({
      success: false,
      message: "Error retrieving location suggestions",
      error: error.message,
    });
  }
};

module.exports = {
  getLocations,
  getLocationById,
  createLocation,
  updateLocation,
  updateSpaceStatus,
  getLocationStats,
  deleteLocation,
  getPopularLocations,
  getLocationSuggestions,
};<|MERGE_RESOLUTION|>--- conflicted
+++ resolved
@@ -25,7 +25,6 @@
     let sort = { name: 1 };
     let searchCenter = null;
 
-<<<<<<< HEAD
     // Enhanced search functionality
     if (search) {
       const searchTerm = search.trim();
@@ -102,12 +101,6 @@
         ];
         console.log(`🔍 Using fallback text search for "${searchTerm}"`);
       }
-=======
-    // Search by name or address using MongoDB text search
-    if (search) {
-      filter.$text = { $search: search };
-      sort = { score: { $meta: "textScore" } }; // Sort by relevance
->>>>>>> 2ca20e17
     }
 
     // Filter by availability
