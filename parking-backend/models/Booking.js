const mongoose = require("mongoose");

const bookingSchema = new mongoose.Schema(
  {
    userId: {
      type: mongoose.Schema.Types.ObjectId,
      ref: "User",
      required: [true, "User ID is required"],
    },
    locationId: {
      type: mongoose.Schema.Types.ObjectId,
      ref: "ParkingLocation",
      required: [true, "Location ID is required"],
    },
    spaceId: {
      type: String,
      required: [true, "Space ID is required"],
      trim: true,
    },
    vehicleInfo: {
      plateNumber: {
        type: String,
        required: [true, "Vehicle plate number is required"],
        uppercase: true,
        trim: true,
      },
      vehicleType: {
        type: String,
        enum: {
          values: ["car", "motorcycle", "bus", "truck"],
          message: "Vehicle type must be car, motorcycle, bus, or truck",
        },
        required: [true, "Vehicle type is required"],
      },
      make: {
        type: String,
        trim: true,
      },
      model: {
        type: String,
        trim: true,
      },
    },
    // Booking time slots
    startTime: {
      type: Date,
      required: [true, "Start time is required"],
      validate: {
        validator: function (value) {
          return value > new Date();
        },
        message: "Start time must be in the future",
      },
    },
    endTime: {
      type: Date,
      required: [true, "End time is required"],
      validate: {
        validator: function (value) {
          return value > this.startTime;
        },
        message: "End time must be after start time",
      },
    },
    // Actual entry/exit times (for billing)
    actualEntryTime: {
      type: Date,
    },
    actualExitTime: {
      type: Date,
    },
    // Booking status
    status: {
      type: String,
      enum: {
        values: [
          "pending",
          "confirmed",
          "active",
          "completed",
          "cancelled",
          "expired",
          "no_show",
        ],
        message: "Invalid booking status",
      },
      default: "pending",
    },
    // Payment information
    totalAmount: {
      type: Number,
      required: [true, "Total amount is required"],
      min: [0, "Total amount cannot be negative"],
    },
    paymentStatus: {
      type: String,
      enum: {
        values: [
          "pending",
          "completed",
          "failed",
          "refunded",
          "partial_refund",
        ],
        message: "Invalid payment status",
      },
      default: "pending",
    },
    paymentMethod: {
      type: String,
      enum: {
        values: ["paypal", "esewa", "cash", "card"],
        message: "Invalid payment method",
      },
      required: [true, "Payment method is required"],
    },
    paymentTransactionId: {
      type: String,
      trim: true,
    },
    // QR code for entry/exit
    qrCode: {
      type: String,
<<<<<<< HEAD
=======
      sparse: true, // Allow null values but enforce uniqueness for non-null values
>>>>>>> 4162aad9
    },
    // Extension and modifications
    extensions: [
      {
        originalEndTime: {
          type: Date,
          required: true,
        },
        newEndTime: {
          type: Date,
          required: true,
        },
        additionalAmount: {
          type: Number,
          required: true,
          min: 0,
        },
        requestedAt: {
          type: Date,
          default: Date.now,
        },
        status: {
          type: String,
          enum: ["pending", "approved", "rejected"],
          default: "pending",
        },
      },
    ],
    // Penalties and violations
    penalties: [
      {
        type: {
          type: String,
          enum: ["overstay", "wrong_space", "no_show", "other"],
          required: true,
        },
        amount: {
          type: Number,
          required: true,
          min: 0,
        },
        description: {
          type: String,
          required: true,
        },
        issuedAt: {
          type: Date,
          default: Date.now,
        },
        isPaid: {
          type: Boolean,
          default: false,
        },
      },
    ],
    // Notes and special instructions
    notes: {
      type: String,
      maxlength: [500, "Notes cannot exceed 500 characters"],
      trim: true,
    },
    specialInstructions: {
      type: String,
      maxlength: [300, "Special instructions cannot exceed 300 characters"],
      trim: true,
    },
    // Cancellation information
    cancellation: {
      cancelledAt: {
        type: Date,
      },
      cancelledBy: {
        type: mongoose.Schema.Types.ObjectId,
        ref: "User",
      },
      reason: {
        type: String,
        trim: true,
      },
      refundAmount: {
        type: Number,
        min: 0,
      },
      refundStatus: {
        type: String,
        enum: ["pending", "processed", "failed"],
      },
    },
  },
  {
    timestamps: true,
    toJSON: { virtuals: true },
    toObject: { virtuals: true },
  }
);

// Indexes for better performance
bookingSchema.index({ userId: 1, createdAt: -1 });
bookingSchema.index({ locationId: 1, startTime: 1 });
bookingSchema.index({ status: 1 });
bookingSchema.index({ startTime: 1, endTime: 1 });
<<<<<<< HEAD
bookingSchema.index({ qrCode: 1 }, { sparse: true, unique: true });
=======
bookingSchema.index({ qrCode: 1 }, { unique: true, sparse: true });
>>>>>>> 4162aad9
bookingSchema.index({ paymentStatus: 1 });

// Compound indexes for common queries
bookingSchema.index({ locationId: 1, spaceId: 1, startTime: 1 });
bookingSchema.index({ userId: 1, status: 1 });
bookingSchema.index({ status: 1, startTime: 1 });
bookingSchema.index({ locationId: 1, status: 1 });
bookingSchema.index({ paymentStatus: 1, createdAt: -1 });

// Index for conflict checking queries
bookingSchema.index({ 
  locationId: 1, 
  spaceId: 1, 
  status: 1, 
  startTime: 1, 
  endTime: 1 
});

// Index for vehicle plate number searches
bookingSchema.index({ 'vehicleInfo.plateNumber': 1 });

// Index for payment tracking
bookingSchema.index({ paymentTransactionId: 1 }, { sparse: true });

// TTL index for expired bookings (optional cleanup)
bookingSchema.index({ 
  endTime: 1 
}, { 
  expireAfterSeconds: 2592000 // 30 days after endTime
});

// Virtual for booking duration in hours
bookingSchema.virtual("durationHours").get(function () {
  if (!this.startTime || !this.endTime) return 0;
  return Math.ceil((this.endTime - this.startTime) / (1000 * 60 * 60));
});

// Virtual for actual duration (if checked in/out)
bookingSchema.virtual("actualDurationHours").get(function () {
  if (!this.actualEntryTime || !this.actualExitTime) return 0;
  return Math.ceil(
    (this.actualExitTime - this.actualEntryTime) / (1000 * 60 * 60)
  );
});

// Virtual for total penalties amount
bookingSchema.virtual("totalPenalties").get(function () {
  return this.penalties.reduce((total, penalty) => total + penalty.amount, 0);
});

// Virtual for final amount (including penalties)
bookingSchema.virtual("finalAmount").get(function () {
  return this.totalAmount + this.totalPenalties;
});

// Method to check if booking is currently active
bookingSchema.methods.isCurrentlyActive = function () {
  const now = new Date();
  return (
    this.status === "active" &&
    this.actualEntryTime &&
    !this.actualExitTime &&
    now >= this.startTime &&
    now <= this.endTime
  );
};

// Method to calculate overstay penalty
bookingSchema.methods.calculateOverstayPenalty = function (
  hourlyRate,
  penaltyMultiplier = 1.5
) {
  if (!this.actualExitTime || this.actualExitTime <= this.endTime) return 0;

  const overstayHours = Math.ceil(
    (this.actualExitTime - this.endTime) / (1000 * 60 * 60)
  );
  return overstayHours * hourlyRate * penaltyMultiplier;
};

// Method to generate QR code (placeholder - integrate with QR library)
bookingSchema.methods.generateQRCode = function () {
  const qrData = `${this._id}-${this.userId}-${this.locationId}-${Date.now()}`;
  // In real implementation, use a QR code library
  this.qrCode = Buffer.from(qrData).toString("base64");
  return this.qrCode;
};

// Static method to find conflicting bookings
bookingSchema.statics.findConflictingBookings = function (
  locationId,
  spaceId,
  startTime,
  endTime,
  excludeBookingId = null
) {
  const query = {
    locationId,
    spaceId,
    status: { $in: ["confirmed", "active"] },
    $or: [
      {
        startTime: { $lt: endTime },
        endTime: { $gt: startTime },
      },
    ],
  };

  if (excludeBookingId) {
    query._id = { $ne: excludeBookingId };
  }

  return this.find(query);
};

// Pre-save middleware
bookingSchema.pre("save", function (next) {
  // Generate QR code if booking is confirmed and QR doesn't exist
  if (this.status === "confirmed" && !this.qrCode) {
    this.generateQRCode();
  }

  // Auto-update status based on time
  const now = new Date();
  if (this.status === "confirmed" && now >= this.startTime) {
    this.status = "active";
  } else if (
    this.status === "active" &&
    now > this.endTime &&
    !this.actualExitTime
  ) {
    this.status = "expired";
  }

  next();
});

module.exports = mongoose.model("Booking", bookingSchema);<|MERGE_RESOLUTION|>--- conflicted
+++ resolved
@@ -121,10 +121,7 @@
     // QR code for entry/exit
     qrCode: {
       type: String,
-<<<<<<< HEAD
-=======
       sparse: true, // Allow null values but enforce uniqueness for non-null values
->>>>>>> 4162aad9
     },
     // Extension and modifications
     extensions: [
@@ -226,11 +223,7 @@
 bookingSchema.index({ locationId: 1, startTime: 1 });
 bookingSchema.index({ status: 1 });
 bookingSchema.index({ startTime: 1, endTime: 1 });
-<<<<<<< HEAD
-bookingSchema.index({ qrCode: 1 }, { sparse: true, unique: true });
-=======
 bookingSchema.index({ qrCode: 1 }, { unique: true, sparse: true });
->>>>>>> 4162aad9
 bookingSchema.index({ paymentStatus: 1 });
 
 // Compound indexes for common queries
